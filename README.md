--- conflicted
+++ resolved
@@ -37,17 +37,8 @@
 
 Go La Tengo **cannot** diff tables containing any of the following MySQL features yet:
 
-<<<<<<< HEAD
-* partitioned tables
-* triggers
-* spatial types
-* special features of non-InnoDB storage engines
-* column-level compression, with or without predefined dictionary (Percona Server 5.6.33+)
-=======
-* generated/virtual columns (MySQL 5.7+ / Percona Server 5.7+ / MariaDB 5.2+)
-* spatial column types
+* spatial indexes
 * sub-partitioning (two levels of partitioning in the same table)
->>>>>>> 5055cf04
 * CHECK constraints (MySQL 8.0.16+ / Percona Server 8.0.16+ / MariaDB 10.2+)
 * column-level compression, with or without predefined dictionary (Percona Server 5.6.33+)
 * special features of non-InnoDB storage engines
